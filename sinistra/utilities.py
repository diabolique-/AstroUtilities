--- conflicted
+++ resolved
@@ -59,18 +59,10 @@
     :return: magnitude that corresponds to the given flux
     """
 
-<<<<<<< HEAD
-    import numpy as np
     if flux > 0:
         return -2.5 * np.log10(flux) + zeropoint  # This is just the definition of magnitude
     else:
         return bad_data
-=======
-    try:
-        return -2.5 * np.log10(flux) + zeropoint    # def of magnitude
-    except ValueError:  # the flux might be negative
-        return np.nan
->>>>>>> 03697f35
 
 
 def mag_errors_to_percent_flux_errors(mag_error):
